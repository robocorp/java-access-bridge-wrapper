--- conflicted
+++ resolved
@@ -31,10 +31,7 @@
 black = "^23.9.1"
 flake8 = "^6.1.0"
 isort = "^5.12.0"
-<<<<<<< HEAD
-=======
 pytest = "^7.4.2"
->>>>>>> b7a80556
 
 [tool.poetry.scripts]
 java_tree_reader = 'JABWrapper.context_tree_reader:main'
