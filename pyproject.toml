[tool.poetry]
name = "java-access-bridge-wrapper"
version = "1.0.0"
description = "Python wrapper for the Windows Java Access Bridge"
license = "Apache-2.0"
readme = "README.md"
authors = [
	"Robocorp <support@robocorp.com>",
]
repository = "https://github.com/robocorp/java-access-bridge-wrapper.git"

classifiers = [
    "License :: OSI Approved :: Apache Software License",
    "Development Status :: 4 - Beta",
    "Intended Audience :: Developers",
    "Operating System :: Microsoft :: Windows",
    "Programming Language :: Python :: 3.8",
    "Programming Language :: Python :: 3.9",
    "Programming Language :: Python :: 3.10"
]

packages = [
    { include = "JABWrapper", from = "src" },
]

[tool.poetry.dependencies]
python = "^3.8.1"
pywin32 = { version = ">=300,<307", platform = "win32", python = "!=3.8.1" }

[tool.poetry.dev-dependencies]
<<<<<<< HEAD
flake8 = "^6.1.0"
=======
black = "^23.9.1"
flake8 = "^6.1.0"
isort = "^5.12.0"
>>>>>>> c88ad25e

[tool.poetry.scripts]
java_tree_reader = 'JABWrapper.context_tree_reader:main'

[tool.black]
line-length = 120  # subject to change after deciding upon a standard
target-version = ["py38", "py39", "py310"]

[tool.isort]
profile = "black"

[build-system]
requires = ["poetry-core>=1.0.0"]
build-backend = "poetry.core.masonry.api"<|MERGE_RESOLUTION|>--- conflicted
+++ resolved
@@ -28,13 +28,9 @@
 pywin32 = { version = ">=300,<307", platform = "win32", python = "!=3.8.1" }
 
 [tool.poetry.dev-dependencies]
-<<<<<<< HEAD
-flake8 = "^6.1.0"
-=======
 black = "^23.9.1"
 flake8 = "^6.1.0"
 isort = "^5.12.0"
->>>>>>> c88ad25e
 
 [tool.poetry.scripts]
 java_tree_reader = 'JABWrapper.context_tree_reader:main'
