import logging
import os
import re
import sys
from ctypes import (
    CFUNCTYPE,
    POINTER,
    WINFUNCTYPE,
    WinError,
    byref,
    c_int,
    c_long,
    c_short,
    c_void_p,
    c_wchar,
    c_wchar_p,
    cdll,
    create_unicode_buffer,
    windll,
    wintypes,
)
from dataclasses import dataclass
<<<<<<< HEAD
from typing import Callable, List, Optional, Tuple

import win32process
=======
from typing import Callable, List, Tuple
>>>>>>> b7a80556

import win32process

from JABWrapper.jab_types import (
    MAX_STRING_SIZE,
    SHORT_STRING_SIZE,
    AccessBridgeVersionInfo,
    AccessibleActions,
    AccessibleActionsToDo,
    AccessibleContextInfo,
    AccessibleHyperlinkInfo,
    AccessibleHypertextInfo,
    AccessibleIcons,
    AccessibleKeyBindings,
    AccessibleRelationSetInfo,
    AccessibleTableCellInfo,
    AccessibleTableInfo,
    AccessibleTextAttributesInfo,
    AccessibleTextInfo,
    AccessibleTextItemsInfo,
    AccessibleTextRectInfo,
    AccessibleTextSelectionInfo,
    JavaObject,
    VisibleChildrenInfo,
)
from JABWrapper.utils import ReleaseEvent

log_path = os.path.join(os.path.abspath(os.getenv("ROBOT_ARTIFACTS", "")), "jab_wrapper.log")
if not os.path.exists(os.path.dirname(log_path)):
    os.mkdir(os.path.dirname(log_path))
logging_file_handler = logging.FileHandler(log_path, "w", "utf-8")
logging_file_handler.setFormatter(
    logging.Formatter("%(asctime)s [%(threadName)s] {%(filename)s:%(lineno)d} [%(levelname)s] %(message)s")
)
logging_file_handler.setLevel(logging.DEBUG)

logging_stream_handler = logging.StreamHandler(sys.stdout)
logging_stream_handler.setFormatter(
    logging.Formatter("%(asctime)s [%(levelname)s] {%(filename)s:%(lineno)d} %(message)s")
)
logging_stream_handler.setLevel(logging.INFO)

logging.basicConfig(level=logging.DEBUG, handlers=[logging_file_handler, logging_stream_handler])


# https://stackoverflow.com/questions/21175922/enumerating-windows-trough-ctypes-in-python
WNDENUMPROC = WINFUNCTYPE(wintypes.BOOL, wintypes.HWND, wintypes.LPARAM)
user32 = windll.user32
user32.EnumWindows.argtypes = [WNDENUMPROC, wintypes.LPARAM]
user32.GetWindowTextLengthW.argtypes = [wintypes.HWND]
user32.GetWindowTextW.argtypes = [wintypes.HWND, wintypes.LPWSTR, c_int]


PropertyChangeFP = CFUNCTYPE(None, c_long, JavaObject, JavaObject, c_wchar_p, c_wchar_p, c_wchar_p)
PropertyNameChangeFP = CFUNCTYPE(None, c_long, JavaObject, JavaObject, c_wchar_p, c_wchar_p)
PropertyDescriptionChangeFP = CFUNCTYPE(None, c_long, JavaObject, JavaObject, c_wchar_p, c_wchar_p)
PropertStateChangeFP = CFUNCTYPE(None, c_long, JavaObject, JavaObject, c_wchar_p, c_wchar_p)
PropertyValueChangeFP = CFUNCTYPE(None, c_long, JavaObject, JavaObject, c_wchar_p, c_wchar_p)
PropertySelectionChangeFP = CFUNCTYPE(None, c_long, JavaObject, JavaObject)
PropertyTextChangedFP = CFUNCTYPE(None, c_long, JavaObject, JavaObject)
PropertyCaretChangeFP = CFUNCTYPE(None, c_long, JavaObject, JavaObject, c_int, c_int)
PropertyVisibleDataChangeFP = CFUNCTYPE(None, c_long, JavaObject, JavaObject)
PropertyChildChangeFP = CFUNCTYPE(None, c_long, JavaObject, JavaObject, JavaObject, JavaObject)
PropertyActiveDescendentChangeFP = CFUNCTYPE(None, c_long, JavaObject, JavaObject, JavaObject, JavaObject)
PropertyTableModelChangeFP = CFUNCTYPE(None, c_long, JavaObject, JavaObject, c_wchar_p, c_wchar_p)
FocusGainedFP = CFUNCTYPE(None, c_long, JavaObject, JavaObject)
FocusLostFP = CFUNCTYPE(None, c_long, JavaObject, JavaObject)
CaretUpdateFP = CFUNCTYPE(None, c_long, JavaObject, JavaObject)
MouseClickedFP = CFUNCTYPE(None, c_long, JavaObject, JavaObject)
MouseEnteredFP = CFUNCTYPE(None, c_long, JavaObject, JavaObject)
MouseExitedFP = CFUNCTYPE(None, c_long, JavaObject, JavaObject)
MousePressedFP = CFUNCTYPE(None, c_long, JavaObject, JavaObject)
MouseReleasedFP = CFUNCTYPE(None, c_long, JavaObject, JavaObject)
MenuSelectedFP = CFUNCTYPE(None, c_long, JavaObject, JavaObject)
MenuDeselectedFP = CFUNCTYPE(None, c_long, JavaObject, JavaObject)
MenuCanceledFP = CFUNCTYPE(None, c_long, JavaObject, JavaObject)
PopupMenuCanceledFP = CFUNCTYPE(None, c_long, JavaObject, JavaObject)
PopupMenuWillBecomeInvisibleFP = CFUNCTYPE(None, c_long, JavaObject, JavaObject)
PopupMenuWillBecomeVisibleFP = CFUNCTYPE(None, c_long, JavaObject, JavaObject)


class APIException(Exception):
    def __init__(self, *args: object) -> None:
        super().__init__(*args)


@dataclass
class JavaWindow:
    pid: int
    hwnd: int
    title: str


class Enumerator:
    def __init__(self, wab) -> None:
        self._wab = wab
        self._windows: List[JavaWindow] = []

    @property
    def windows(self):
        return self._windows

    def find_by_title(self, title: str) -> JavaWindow:
        regex = re.compile(title)
        for window in self._windows:
            if re.match(regex, window.title):
                return window

    def find_by_pid(self, pid: int) -> JavaWindow:
        for window in self._windows:
            if window.pid == pid:
                return window

    def enumerate(self, hwnd, lParam) -> bool:
        if not hwnd:
            logging.error(f"Invalid window handle={hwnd}")
            return True

        length = user32.GetWindowTextLengthW(hwnd) + 1
        buffer = create_unicode_buffer(length)
        user32.GetWindowTextW(hwnd, buffer, length)
        isJava = False
        title = buffer.value
        try:
            isJava = self._wab.isJavaWindow(hwnd)
        except OSError as e:
            logging.error(f"Failed to enumerate window={hwnd} error={e}")
            return True
        if isJava:
            _, found_pid = win32process.GetWindowThreadProcessId(hwnd)
            java_window = JavaWindow(found_pid, hwnd, title)
            logging.debug(f"found window title={java_window.title} pid={java_window.pid} hwnd={java_window.hwnd}")
            self._windows.append(java_window)

        return True


class JavaAccessBridgeWrapper:
    def __init__(self, ignore_callbacks=False) -> None:
        self.ignore_callbacks = ignore_callbacks
        self._init()

    def _init(self) -> None:
        logging.debug("Loading WindowsAccessBridge")

        if "RC_JAVA_ACCESS_BRIDGE_DLL" not in os.environ:
            raise OSError("Environment variable: RC_JAVA_ACCESS_BRIDGE_DLL not found")
        if not os.path.isfile(os.path.normpath(os.environ["RC_JAVA_ACCESS_BRIDGE_DLL"])):
            raise FileNotFoundError(f"File not found: {os.environ['RC_JAVA_ACCESS_BRIDGE_DLL']}")
        self._wab: cdll = cdll.LoadLibrary(os.path.normpath(os.environ["RC_JAVA_ACCESS_BRIDGE_DLL"]))
        logging.debug("WindowsAccessBridge loaded succesfully")
        self._define_functions()
        if not self.ignore_callbacks:
            self._define_callbacks()
            self._set_callbacks()
        self._wab.Windows_run()

        self._hwnd: Optional[wintypes.HWND] = None
        self._vmID = c_long()
        self.context = JavaObject()

        # Any reader can register callbacks here that are executed when AccessBridge events are seen
        self._context_callbacks: dict[str, List[Callable[[JavaObject], None]]] = dict()

    def shutdown(self):
        self._context_callbacks = dict()
        if not self.ignore_callbacks:
            self._remove_callbacks()

    def _define_functions(self) -> None:
        # void Windows_run()
        self._wab.Windows_run.argtypes = []
        self._wab.Windows_run.restype = None

        # void ReleaseJavaObject(long vmID, AccessibleContext context)
        self._wab.releaseJavaObject.argtypes = [c_long, JavaObject]
        self._wab.releaseJavaObject.restype = None

        # BOOL GetVersionInfo(long vmID, AccessBridgeVersionInfo *info)
        self._wab.getVersionInfo.argtypes = [c_long, POINTER(AccessBridgeVersionInfo)]
        self._wab.getVersionInfo.restype = wintypes.BOOL

        # Accessible context
        # BOOL isJavaWindow(HWND window)
        self._wab.isJavaWindow.argtypes = [wintypes.HWND]
        self._wab.isJavaWindow.restype = wintypes.BOOL
        # BOOL isSameObject(long vmID, AccessibleContext context_from, AccessibleContext context_to)
        self._wab.isSameObject.argtypes = [c_long, JavaObject, JavaObject]
        self._wab.isSameObject.restypes = wintypes.BOOL
        # BOOL GetAccessibleContextFromHWND(HWND window, long *vmID, AccessibleContext *context)
        self._wab.getAccessibleContextFromHWND.argtypes = [wintypes.HWND, POINTER(c_long), POINTER(JavaObject)]
        self._wab.getAccessibleContextFromHWND.restype = wintypes.BOOL
        # HWND getHWNDFromAccessibleContext(long vmID, AccessibleContext context)
        self._wab.getHWNDFromAccessibleContext.argtypes = [c_long, JavaObject]
        self._wab.getHWNDFromAccessibleContext.restype = wintypes.HWND
        # BOOL getAccessibleContextAt(long vmID, AccessibleContext parent, int x, int y, AccessibleContext *context)
        self._wab.getAccessibleContextAt.argtypes = [c_long, JavaObject, c_int, c_int, POINTER(JavaObject)]
        self._wab.getAccessibleContextAt.restype = wintypes.BOOL
        # TODO: getAccessibleContextWithFocus
        # BOOL getAccessibleContextInfo(long vmID, AccessibleContext context, AccessibleContextInfo *info)
        self._wab.getAccessibleContextInfo.argtypes = [c_long, JavaObject, POINTER(AccessibleContextInfo)]
        self._wab.getAccessibleContextInfo.restype = wintypes.BOOL
        # AccessibleContext getAccessibleChildFromContext(long vmID, AccessibleContext context, int integer)
        self._wab.getAccessibleChildFromContext.argtypes = [c_long, JavaObject, c_int]
        self._wab.getAccessibleChildFromContext.restype = JavaObject
        # JavaObject getAccessibleParentFromContext(c_long vmID, JavaObject child_context)
        self._wab.getAccessibleParentFromContext.argtypes = [c_long, JavaObject]
        self._wab.getAccessibleParentFromContext.restype = JavaObject

        # Accessible table
        # BOOL getAccessibleTableInfo(long vmID, AccessibleContext context, AccessibleTableInfo *tableInfo)
        self._wab.getAccessibleTableInfo.argtypes = [c_long, JavaObject, POINTER(AccessibleTableInfo)]
        self._wab.getAccessibleTableInfo.restype = wintypes.BOOL
        # BOOL getAccessibleTableCellInfo(long vmID, AccessibleTable accessibleTable, int row, int column, AccessibleTableCellInfo *tableCellInfo)
        self._wab.getAccessibleTableCellInfo.argtypes = [
            c_long,
            JavaObject,
            c_int,
            c_int,
            POINTER(AccessibleTableCellInfo),
        ]
        self._wab.getAccessibleTableCellInfo.restype = wintypes.BOOL
        # BOOL getAccessibleTableRowHeader(long vmID, AccessibleContext context, AccessibleTableInfo *tableInfo)
        self._wab.getAccessibleTableRowHeader.argtypes = [c_long, JavaObject, POINTER(AccessibleTableInfo)]
        self._wab.getAccessibleTableRowHeader.restype = wintypes.BOOL
        # BOOL getAccessibleTableColumnHeader(long vmID, AccessibleContext context, AccessibleTableInfo *tableInfo)
        self._wab.getAccessibleTableColumnHeader.argtypes = [c_long, JavaObject, POINTER(AccessibleTableInfo)]
        self._wab.getAccessibleTableColumnHeader.restype = wintypes.BOOL
        # JavaObject getAccessibleTableRowDescription(long vmID, AccessibleContext context, int row)
        self._wab.getAccessibleTableRowDescription.argtypes = [c_long, JavaObject, c_int]
        self._wab.getAccessibleTableRowDescription.restype = JavaObject
        # JavaObject getAccessibleTableColumnDescription(long vmID, AccessibleContext context, int row)
        self._wab.getAccessibleTableColumnDescription.argtypes = [c_long, JavaObject, c_int]
        self._wab.getAccessibleTableColumnDescription.restype = JavaObject
        # int getAccessibleTableRowSelectionCount(long vmID, AccessibleTable table)
        self._wab.getAccessibleTableRowSelectionCount.argtypes = [c_long, JavaObject]
        self._wab.getAccessibleTableRowSelectionCount.restype = c_int
        # BOOL isAccessibleTableRowSelected(long vmID, AccessibleTable table, int row)
        self._wab.isAccessibleTableRowSelected.argtypes = [c_long, JavaObject, c_int]
        self._wab.isAccessibleTableRowSelected.restype = wintypes.BOOL
        # TODO: What interface is this? The java API doesn't shed any more light than the windows bridge implementation
        # int getAccessibleTableRowSelections(long vmID, AccessibleTable table, int count, int *selections)
        # int getAccessibleTableColumnSelectionCount(long vmID, AccessibleTable table)
        self._wab.getAccessibleTableColumnSelectionCount.argtypes = [c_long, JavaObject]
        self._wab.getAccessibleTableColumnSelectionCount.restype = c_int
        # BOOL isAccessibleTableColumnSelected(long vmID, AccessibleTable table, int row)
        self._wab.isAccessibleTableColumnSelected.argtypes = [c_long, JavaObject, c_int]
        self._wab.isAccessibleTableColumnSelected.restype = wintypes.BOOL
        # TODO: What interface is this? The java API doesn't shed any more light than the windows bridge implementation
        # int getAccessibleTableColumnSelections(long vmID, AccessibleTable table, int count, int *selections)
        # int getAccessibleTableRow(long vmID, AccessibleTable table, int index)
        self._wab.getAccessibleTableRow.argtypes = [c_long, JavaObject, c_int]
        self._wab.getAccessibleTableRow.restype = c_int
        # int getAccessibleTableColumn(long vmID, AccessibleTable table, int index)
        self._wab.getAccessibleTableColumn.argtypes = [c_long, JavaObject, c_int]
        self._wab.getAccessibleTableColumn.restype = c_int
        # int getAccessibleTableIndex(long vmID, AccessibleTable table, int row)
        self._wab.getAccessibleTableIndex.argtypes = [c_long, JavaObject, c_int, c_int]
        self._wab.getAccessibleTableIndex.restype = c_int

        # AccessibleRelationSet
        # BOOL getAccessibleRelationSet(long vmID, AccessibleContext accessibleContext, AccessibleRelationSetInfo *relationSetInfo)
        self._wab.getAccessibleRelationSet.argtypes = [c_long, JavaObject, POINTER(AccessibleRelationSetInfo)]
        self._wab.getAccessibleRelationSet.restype = wintypes.BOOL

        # AccessibleHypertext
        # BOOL getAccessibleHypertext(long vmID, AccessibleContext accessibleContext, AccessibleHypertextInfo *hypertextInfo)
        self._wab.getAccessibleHypertext.argtypes = [c_long, JavaObject, POINTER(AccessibleHypertextInfo)]
        self._wab.getAccessibleHypertext.restype = wintypes.BOOL
        # BOOL activateAccessibleHyperlink(long vmID, AccessibleContext accessibleContext, AccessibleHyperlink accessibleHyperlink)
        self._wab.activateAccessibleHyperlink.argtypes = [c_long, JavaObject, JavaObject]
        self._wab.activateAccessibleHyperlink.restype = wintypes.BOOL
        # BOOL getAccessibleHyperlinkCount(long vmID, AccessibleContext accessibleContext)
        self._wab.getAccessibleHyperlinkCount.argtypes = [c_long, JavaObject]
        self._wab.getAccessibleHyperlinkCount.restype = c_int
        # BOOL getAccessibleHypertextExt(long vmID, AccessibleContext accessibleContext, int nStartIndex, AccessibleHypertextInfo *hypertextInfo)
        self._wab.getAccessibleHypertextExt.argtypes = [c_long, JavaObject, c_int, POINTER(AccessibleHypertextInfo)]
        self._wab.getAccessibleHypertextExt.restype = wintypes.BOOL
        # BOOL getAccessibleHypertextLinkIndex(long vmID, AccessibleContext accessibleContext, int charIndex, int *linkIndex)
        self._wab.getAccessibleHypertextLinkIndex.argtypes = [c_long, JavaObject, c_int]
        self._wab.getAccessibleHypertextLinkIndex.restype = c_int
        # BOOL getAccessibleHyperlink(long vmID, AccessibleContext accessibleContext, int index, AccessibleHyperlinkInfo *hyperlinkInfo)
        self._wab.getAccessibleHyperlink.argtypes = [c_long, JavaObject, c_int, POINTER(AccessibleHyperlinkInfo)]
        self._wab.getAccessibleHyperlink.restype = wintypes.BOOL

        # Accessible KeyBindings, Icons and Actions
        # BOOL getAccessibleKeyBindings(long vmID, AccessibleContext context, AccessibleKeyBindings *bindings)
        self._wab.getAccessibleKeyBindings.argtypes = [c_long, JavaObject, POINTER(AccessibleKeyBindings)]
        self._wab.getAccessibleKeyBindings.restypes = wintypes.BOOL
        # BOOL getAccessibleIcons(long vmID, AccessibleContext accessibleContext, AccessibleIcons *icons)
        self._wab.getAccessibleIcons.argtypes = [c_long, JavaObject, POINTER(AccessibleIcons)]
        self._wab.getAccessibleIcons.restype = wintypes.BOOL
        # BOOL getAccessibleActions(long vmID, AccessibleContext context, AccessibleActions *actions)
        self._wab.getAccessibleActions.argtypes = [c_long, JavaObject, POINTER(AccessibleActions)]
        self._wab.getAccessibleActions.restypes = wintypes.BOOL
        # BOOL doAccessibleActions(long vmID, AccessibleContext context, AccessibleActionsToDo actionsToDo, bool *result, int *failure_index)
        self._wab.doAccessibleActions.argtypes = [c_long, JavaObject, AccessibleActionsToDo, POINTER(c_int)]
        self._wab.doAccessibleActions.restypes = wintypes.BOOL

        # AccessibleText
        # AccessibleTextInfo GetAccessibleTextInfo(long vmID, AccessibleContext context, AccessibleTextInfo *info, int x, int y)
        self._wab.getAccessibleTextInfo.argtypes = [c_long, JavaObject, POINTER(AccessibleTextInfo), c_int, c_int]
        self._wab.getAccessibleTextInfo.restype = wintypes.BOOL
        # AccesibleTextItems GetAccessibleTextItems(long vmID, AccessibleContext context, AccesibleTextItems *items, int index)
        self._wab.getAccessibleTextItems.argtypes = [c_long, JavaObject, POINTER(AccessibleTextItemsInfo), c_int]
        self._wab.getAccessibleTextItems.restype = wintypes.BOOL
        # BOOL GetAccessibleTextSelectionInfo(long vmID, AccessibleContext context, AccessibleTextSelectionInfo *textSelection)
        self._wab.getAccessibleTextSelectionInfo.argtypes = [c_long, JavaObject, POINTER(AccessibleTextSelectionInfo)]
        self._wab.getAccessibleTextSelectionInfo.restype = wintypes.BOOL
        # BOOL getAccessibleTextAttributes(long vmID, AccessibleContext context, int index, AccessibleTextAttributesInfo *attributesInfo)
        self._wab.getAccessibleTextAttributes.argtypes = [
            c_long,
            JavaObject,
            c_int,
            POINTER(AccessibleTextAttributesInfo),
        ]
        self._wab.getAccessibleTextAttributes.restype = wintypes.BOOL
        # BOOL getAccessibleTextRect(long vmID, AccessibleContext context, AccessibleTextRectInfo *rectInfo, int index)
        self._wab.getAccessibleTextRect.argtypes = [c_long, JavaObject, POINTER(AccessibleTextRectInfo), c_int]
        self._wab.getAccessibleTextRect.restype = wintypes.BOOL
        # BOOL getAccessibleTextLineBounds(long vmID, AccessibleContext context, int index, int *startIndex, int *endIndex)
        self._wab.getAccessibleTextLineBounds.argtypes = [c_long, JavaObject, c_int, POINTER(c_int), POINTER(c_int)]
        self._wab.getAccessibleTextLineBounds.restype = wintypes.BOOL
        # BOOL getAccessibleTextRange(long vmID, AccessibleContext context, int start, int end, c_wchar_p *text, short len)
        self._wab.getAccessibleTextRange.argtypes = [c_long, JavaObject, c_int, c_int, c_wchar_p, c_short]
        self._wab.getAccessibleTextRange.restype = wintypes.BOOL

        # AccessibleValue
        # BOOL getCurrentAccessibleValueFromContext(long vmID, AccessibleContext context, c_wchar *value, short len)
        self._wab.getCurrentAccessibleValueFromContext.argtypes = [c_long, JavaObject, c_wchar_p, c_short]
        self._wab.getCurrentAccessibleValueFromContext.restype = wintypes.BOOL
        # BOOL getMaximumAccessibleValueFromContext(long vmID, AccessibleContext context, c_wchar *value, short len)
        self._wab.getMaximumAccessibleValueFromContext.argtypes = [c_long, JavaObject, c_wchar_p, c_short]
        self._wab.getMaximumAccessibleValueFromContext.restype = wintypes.BOOL
        # BOOL getMinimumAccessibleValueFromContext(long vmID, AccessibleContext context, c_wchar *value, short len)
        self._wab.getMinimumAccessibleValueFromContext.argtypes = [c_long, JavaObject, c_wchar_p, c_short]
        self._wab.getMinimumAccessibleValueFromContext.restype = wintypes.BOOL

        # AccessibleSelection
        # void addAccessibleSelectionFromContext(long vmID, AccessibleContext context, int index)
        self._wab.addAccessibleSelectionFromContext.argtypes = [c_long, JavaObject, c_int]
        self._wab.addAccessibleSelectionFromContext.restype = None
        # void clearAccessibleSelectionFromContext(long vmID, AccessibleContext context)
        self._wab.clearAccessibleSelectionFromContext.argtypes = [c_long, JavaObject]
        self._wab.clearAccessibleSelectionFromContext.restype = None
        # JavaObject getAccessibleSelectionFromContext(long vmID, AccessibleContext context, int index)
        self._wab.getAccessibleSelectionFromContext.argtypes = [c_long, JavaObject, c_int]
        self._wab.getAccessibleSelectionFromContext.restype = JavaObject
        # int getAccessibleSelectionCountFromContext(long vmID, AccessibleContext context)
        self._wab.getAccessibleSelectionCountFromContext.argtypes = [c_long, JavaObject]
        self._wab.getAccessibleSelectionCountFromContext.restype = c_int
        # BOOL isAccessibleChildSelectedFromContext(long vmID, AccessibleContext context, int index)
        self._wab.isAccessibleChildSelectedFromContext.argtypes = [c_long, JavaObject, c_int]
        self._wab.isAccessibleChildSelectedFromContext.restype = wintypes.BOOL
        # void removeAccessibleSelectionFromContext(long vmID, AccessibleContext context, int index)
        self._wab.removeAccessibleSelectionFromContext.argtypes = [c_long, JavaObject, c_int]
        self._wab.removeAccessibleSelectionFromContext.restype = None
        # void selectAllAccessibleSelectionFromContext(long vmID, AccessibleContext context)
        self._wab.selectAllAccessibleSelectionFromContext.argtypes = [c_long, JavaObject]
        self._wab.selectAllAccessibleSelectionFromContext.restype = None

        # Utility
        # BOOL setTextContents(long vmID, AccessibleContext context, str text)
        self._wab.setTextContents.argtypes = [c_long, JavaObject, c_wchar * MAX_STRING_SIZE]
        self._wab.setTextContents.restypes = wintypes.BOOL
        # TODO: getParentWithRole
        # TODO: getParentWithRoleElseRoot
        # TODO: getTopLevelObject
        # TODO: getObjectDepth
        # TODO: getActiveDescendent
        # BOOL getVirtualAccessibleNameFP(long vmID, AccessibleContext context, str name, int len)
        self._wab.getVirtualAccessibleName.argtypes = [c_long, JavaObject, c_wchar * MAX_STRING_SIZE, c_int]
        self._wab.getVirtualAccessibleName.restype = wintypes.BOOL
        # BOOL requestFocus(long vmID, AccessibleContext context)
        self._wab.requestFocus.argtypes = [c_long, JavaObject]
        self._wab.requestFocus.restypes = wintypes.BOOL
        # TODO: selectTextRange
        # TODO: getTextAttributesInRange
        # int getVisibleChildrenCount(long vmID, AccessibleContext context)
        self._wab.getVisibleChildrenCount.argtypes = [c_long, JavaObject]
        self._wab.getVisibleChildrenCount.restype = c_int
        # BOOL getVisibleChildren(long vmID, AccessibleContext context, int startIndex, VisibleChildrenInfo *visibleChilderInfo)
        self._wab.getVisibleChildren.argtypes = [c_long, JavaObject, c_int, POINTER(VisibleChildrenInfo)]
        self._wab.getVisibleChildren.restype = wintypes.BOOL
        # TODO: setCaretPosition
        # TODO: getCaretLocation
        # TODO: getEventsWaitingFP

    def _define_callbacks(self) -> None:
        # Property events
        self._wab.setPropertyChangeFP.argtypes = [c_void_p]
        self._wab.setPropertyChangeFP.restype = None
        self._wab.setPropertyNameChangeFP.argtypes = [c_void_p]
        self._wab.setPropertyNameChangeFP.restype = None
        self._wab.setPropertyDescriptionChangeFP.argtypes = [c_void_p]
        self._wab.setPropertyDescriptionChangeFP.restype = None
        self._wab.setPropertyStateChangeFP.argtypes = [c_void_p]
        self._wab.setPropertyStateChangeFP.restype = None
        self._wab.setPropertyValueChangeFP.argtypes = [c_void_p]
        self._wab.setPropertyValueChangeFP.restype = None
        self._wab.setPropertySelectionChangeFP.argtypes = [c_void_p]
        self._wab.setPropertySelectionChangeFP.restype = None
        self._wab.setPropertyTextChangeFP.argtypes = [c_void_p]
        self._wab.setPropertyTextChangeFP.restype = None
        self._wab.setPropertyCaretChangeFP.argtypes = [c_void_p]
        self._wab.setPropertyCaretChangeFP.restype = None
        self._wab.setPropertyVisibleDataChangeFP.argtypes = [c_void_p]
        self._wab.setPropertyVisibleDataChangeFP.restype = None
        self._wab.setPropertyChildChangeFP.argtypes = [c_void_p]
        self._wab.setPropertyChildChangeFP.restype = None
        self._wab.setPropertyActiveDescendentChangeFP.argtypes = [c_void_p]
        self._wab.setPropertyActiveDescendentChangeFP.restype = None
        self._wab.setPropertyTableModelChangeFP.argtypes = [c_void_p]
        self._wab.setPropertyTableModelChangeFP.restype = None
        # Menu events
        self._wab.setMenuSelectedFP.argtypes = [c_void_p]
        self._wab.setMenuSelectedFP.restype = None
        self._wab.setMenuDeselectedFP.argtypes = [c_void_p]
        self._wab.setMenuDeselectedFP.restype = None
        self._wab.setMenuCanceledFP.argtypes = [c_void_p]
        self._wab.setMenuCanceledFP.restype = None
        # Focus events
        self._wab.setFocusGainedFP.argtypes = [c_void_p]
        self._wab.setFocusGainedFP.restype = None
        self._wab.setFocusLostFP.argtypes = [c_void_p]
        self._wab.setFocusLostFP.restype = None
        # Caret update events
        self._wab.setCaretUpdateFP.argtypes = [c_void_p]
        self._wab.setCaretUpdateFP.restype = None
        # Mouse events
        self._wab.setMouseClickedFP.argtypes = [c_void_p]
        self._wab.setMouseClickedFP.restype = None
        self._wab.setMouseEnteredFP.argtypes = [c_void_p]
        self._wab.setMouseEnteredFP.restype = None
        self._wab.setMouseExitedFP.argtypes = [c_void_p]
        self._wab.setMouseExitedFP.restype = None
        self._wab.setMousePressedFP.argtypes = [c_void_p]
        self._wab.setMousePressedFP.restype = None
        self._wab.setMouseReleasedFP.argtypes = [c_void_p]
        self._wab.setMouseReleasedFP.restype = None
        # Popup menu events
        self._wab.setPopupMenuCanceledFP.argtypes = [c_void_p]
        self._wab.setPopupMenuCanceledFP.restype = None
        self._wab.setPopupMenuWillBecomeInvisibleFP.argtypes = [c_void_p]
        self._wab.setPopupMenuWillBecomeInvisibleFP.restype = None
        self._wab.setPopupMenuWillBecomeVisibleFP.argtypes = [c_void_p]
        self._wab.setPopupMenuWillBecomeVisibleFP.restype = None

    def _set_callbacks(self) -> None:
        # Property events
        self._wab.setPropertyChangeFP(
            self._get_callback_func("setPropertyChangeFP", PropertyChangeFP, self._property_change)
        )
        self._wab.setPropertyNameChangeFP(
            self._get_callback_func("setPropertyNameChangeFP", PropertyNameChangeFP, self._property_name_change)
        )
        self._wab.setPropertyDescriptionChangeFP(
            self._get_callback_func(
                "setPropertyDescriptionChangeFP", PropertyDescriptionChangeFP, self._property_description_change
            )
        )
        self._wab.setPropertyStateChangeFP(
            self._get_callback_func("setPropertyStateChangeFP", PropertStateChangeFP, self._property_state_change)
        )
        self._wab.setPropertyValueChangeFP(
            self._get_callback_func("setPropertyValueChangeFP", PropertyValueChangeFP, self._property_value_change)
        )
        self._wab.setPropertySelectionChangeFP(
            self._get_callback_func(
                "setPropertySelectionChangeFP", PropertySelectionChangeFP, self._property_selection_change
            )
        )
        self._wab.setPropertyTextChangeFP(
            self._get_callback_func("setPropertyTextChangeFP", PropertyTextChangedFP, self._property_text_change)
        )
        self._wab.setPropertyCaretChangeFP(
            self._get_callback_func("setPropertyCaretChangeFP", PropertyCaretChangeFP, self._property_caret_change)
        )
        self._wab.setPropertyVisibleDataChangeFP(
            self._get_callback_func(
                "setPropertyVisibleDataChangeFP", PropertyVisibleDataChangeFP, self._property_visible_data_change
            )
        )
        self._wab.setPropertyChildChangeFP(
            self._get_callback_func("setPropertyChildChangeFP", PropertyChildChangeFP, self._property_child_change)
        )
        self._wab.setPropertyActiveDescendentChangeFP(
            self._get_callback_func(
                "setPropertyActiveDescendentChangeFP",
                PropertyActiveDescendentChangeFP,
                self._property_active_descendent_change,
            )
        )
        self._wab.setPropertyTableModelChangeFP(
            self._get_callback_func(
                "setPropertyTableModelChangeFP", PropertyTableModelChangeFP, self._property_table_model_change
            )
        )
        # Menu events
        self._wab.setMenuSelectedFP(self._get_callback_func("setMenuSelectedFP", MenuSelectedFP, self._menu_selected))
        self._wab.setMenuDeselectedFP(
            self._get_callback_func("setMenuDeselectedFP", MenuDeselectedFP, self._menu_deselected)
        )
        self._wab.setMenuCanceledFP(self._get_callback_func("setMenuCanceledFP", MenuCanceledFP, self._menu_canceled))
        # Focus events
        self._wab.setFocusGainedFP(self._get_callback_func("setFocusGainedFP", FocusGainedFP, self._focus_gained))
        self._wab.setFocusLostFP(self._get_callback_func("setFocusLostFP", FocusLostFP, self._focus_lost))
        # Caret update events
        self._wab.setCaretUpdateFP(self._get_callback_func("setCaretUpdateFP", CaretUpdateFP, self._caret_update))
        # Mouse events
        self._wab.setMouseClickedFP(self._get_callback_func("setMouseClickedFP", MouseClickedFP, self._mouse_clicked))
        self._wab.setMouseEnteredFP(self._get_callback_func("SetMouseEnteredFP", MouseEnteredFP, self._mouse_entered))
        self._wab.setMouseExitedFP(self._get_callback_func("setMouseExitedFP", MouseExitedFP, self._mouse_exited))
        self._wab.setMousePressedFP(self._get_callback_func("setMousePressedFP", MousePressedFP, self._mouse_pressed))
        self._wab.setMouseReleasedFP(
            self._get_callback_func("setMouseReleasedFP", MouseReleasedFP, self._mouse_released)
        )
        # Popup menu events
        self._wab.setPopupMenuCanceledFP(
            self._get_callback_func("setPopupMenuCanceledFP", PopupMenuCanceledFP, self._popup_menu_canceled)
        )
        self._wab.setPopupMenuWillBecomeInvisibleFP(
            self._get_callback_func(
                "setPopupMenuWillBecomeInvisibleFP",
                PopupMenuWillBecomeInvisibleFP,
                self._popup_menu_will_become_invisible,
            )
        )
        self._wab.setPopupMenuWillBecomeVisibleFP(
            self._get_callback_func(
                "setPopupMenuWillBecomeVisibleFP", PopupMenuWillBecomeVisibleFP, self._popup_menu_will_become_visible
            )
        )

    def _remove_callbacks(self) -> None:
        # Property events
        self._wab.setPropertyChangeFP(None)
        self._wab.setPropertyNameChangeFP(None)
        self._wab.setPropertyDescriptionChangeFP(None)
        self._wab.setPropertyStateChangeFP(None)
        self._wab.setPropertyValueChangeFP(None)
        self._wab.setPropertySelectionChangeFP(None)
        self._wab.setPropertyTextChangeFP(None)
        self._wab.setPropertyCaretChangeFP(None)
        self._wab.setPropertyVisibleDataChangeFP(None)
        self._wab.setPropertyChildChangeFP(None)
        self._wab.setPropertyActiveDescendentChangeFP(None)
        self._wab.setPropertyTableModelChangeFP(None)
        # Menu events
        self._wab.setMenuSelectedFP(None)
        self._wab.setMenuDeselectedFP(None)
        self._wab.setMenuCanceledFP(None)
        # Focus events
        self._wab.setFocusGainedFP(None)
        self._wab.setFocusLostFP(None)
        # Caret update events
        self._wab.setCaretUpdateFP(None)
        # Mouse events
        self._wab.setMouseClickedFP(None)
        self._wab.setMouseEnteredFP(None)
        self._wab.setMouseExitedFP(None)
        self._wab.setMousePressedFP(None)
        self._wab.setMouseReleasedFP(None)
        # Popup menu events
        self._wab.setPopupMenuCanceledFP(None)
        self._wab.setPopupMenuWillBecomeInvisibleFP(None)
        self._wab.setPopupMenuWillBecomeVisibleFP(None)

    def set_hwnd(self, hwnd: wintypes.HWND) -> None:
        self._hwnd = hwnd

    def set_context(self, vm_id: c_long, context: JavaObject) -> None:
        self._vmID = vm_id
        self.context = context

    def get_current_windows_handle(self) -> wintypes.HWND:
        return self._hwnd

    def release_object(self, context: JavaObject) -> None:
        """
        Release the java object received via the API.

        Mainly used to release the events received via the Windows event system.

        Note:
            If the element context is released, it may lower the object ref count to zero and crash the application.

        Args:
            context: JavaObject context.
        """
        if self._vmID and self.context:
            logging.debug(f"Releasing object={context}")
            self._wab.releaseJavaObject(self._vmID, c_long(context.value).value)

    def switch_window_by_title(self, title: str) -> int:
        """
        Switch the context to window by title.

        Args:
            title: name of the window title.

        Returns:
            PID

        Raises:
            Exception: Window not found.
        """
        self._context_callbacks = dict()
        self._hwnd: wintypes.HWND = None
        self._vmID = c_long()
        self.context = JavaObject()

        # Add the title as the current context and find the correct window
        enumerator = Enumerator(self._wab)
        windows = WNDENUMPROC(enumerator.enumerate)
        if not windll.user32.EnumWindows(windows, 0):
            raise WinError()

        java_window = enumerator.find_by_title(title)
        logging.debug(f"found matching window={title}")
        self._hwnd = java_window.hwnd
        self._vmID = c_long()
        self.context = JavaObject()
        self._wab.getAccessibleContextFromHWND(self._hwnd, byref(self._vmID), byref(self.context))

        if not self._hwnd or not self._vmID or not self.context:
            raise Exception("Window not found")

        if not self._hwnd:
            raise Exception(f"Window not found={title}")

        logging.info(
            "Found Java window text={} pid={} hwnd={} vmID={} context={}\n".format(
<<<<<<< HEAD
                java_window.title, java_window.pid, self._hwnd, self._vmID, self.context
=======
                java_window.title,
                java_window.pid,
                self._hwnd,
                self._vmID,
                self.context,
>>>>>>> b7a80556
            )
        )

        return java_window.pid

    def switch_window_by_pid(self, pid: int) -> int:
        """
        Switch the context to window by PID.

        Args:
            PID: process ID.

        Returns:
            PID

        Raises:
            Exception: Window not found.
        """
        self._context_callbacks = dict()
        self._hwnd: wintypes.HWND = None
        self._vmID = c_long()
        self.context = JavaObject()

        enumerator = Enumerator(self._wab)
        windows = WNDENUMPROC(enumerator.enumerate)
        if not windll.user32.EnumWindows(windows, 0):
            raise WinError()

        java_window = enumerator.find_by_pid(pid)
        logging.debug(f"found matching window={pid}")
        self._hwnd = java_window.hwnd
        self._vmID = c_long()
        self.context = JavaObject()
        self._wab.getAccessibleContextFromHWND(self._hwnd, byref(self._vmID), byref(self.context))

        if not self._hwnd or not self._vmID or not self.context:
            raise Exception("Window not found")

        if not self._hwnd:
            raise Exception(f"Window not found={pid}")

        logging.info(
            "Found Java window text={} pid={} hwnd={} vmID={} context={}\n".format(
<<<<<<< HEAD
                java_window.title, java_window.pid, self._hwnd, self._vmID, self.context
=======
                java_window.title,
                java_window.pid,
                self._hwnd,
                self._vmID,
                self.context,
>>>>>>> b7a80556
            )
        )

        return java_window.pid

    def get_windows(self) -> List[JavaWindow]:
        """
        Find all available Java windows.

        Returns:
            List of JavaWindow objects, a dataclass that contains: pid, hwnd and title.

        Raises:
            Windows Exception.
        """
        enumerator = Enumerator(self._wab)
        windows = WNDENUMPROC(enumerator.enumerate)
        if not windll.user32.EnumWindows(windows, 0):
            raise WinError()
        return enumerator.windows

    def get_accessible_context_from_hwnd(self, hwnd: wintypes.HWND) -> Tuple[c_long, JavaObject]:
        """
        Get the context handle for interacting via the JAB API.

        Args:
            hwnd: pointer to the windows handle.

        Returns:
            [vm_id, context]: the window id and the context to the element.

        Raises:
            APIException: failed to call the java access bridge API with attributes.
        """
        vm_id = c_long()
        context = JavaObject()
        ok = self._wab.getAccessibleContextFromHWND(hwnd, byref(vm_id), byref(context))
        if not ok:
            raise APIException("Failed to get accessible context from HWND")
        return vm_id, context

    def get_hwnd_from_accessible_context(self, context) -> wintypes.HWND:
        return self._wab.getHWNDFromAccessibleContext(self._vmID, context)

    def get_accessible_context_at(self, parent: JavaObject, x: int, y: int) -> JavaObject:
        """
        Get the context handle for interacting via the JAB API at coordinates.

        Args:
            context: the JavaObject context handle.

        Returns:
            context: JavaObject to the element context at coordinates.

        Raises:
            APIException: failed to call the java access bridge API with attributes.
        """
        context = JavaObject()
        ok = self._wab.getAccessibleContextAt(self._vmID, parent, x, y, byref(context))
        if not ok:
            raise APIException("Failed to get accessible context at={x},{y}")
        return context

    def get_child_context(self, context: JavaObject, index: int) -> JavaObject:
        return self._wab.getAccessibleChildFromContext(self._vmID, context, index)

    def get_accessible_parent_from_context(self, context) -> JavaObject:
        """
        Get the element parent context.

        Args:
            context: the context handle.

        Returns:
            context: JavaObject to the element parent context.
        """
        return self._wab.getAccessibleParentFromContext(self._vmID, context)

    def get_accessible_table_info(self, context: JavaObject) -> AccessibleTableInfo:
        """
        Get table information.

        Args:
            context: the element context handle.

        Returns:
            The AccessibleTableInfo object. For example:

            {
                "caption": JavaObject,
                "summary": JavaObject,
                "rowCount": 1,
                "columnCount": 2,
                "accessibleContext": JavaObject,
                "accessibleTable": JavaObject
            }

        Raises:
            APIException: failed to call the java access bridge API with attributes.
        """
        table_info = AccessibleTableInfo()
        ok = self._wab.getAccessibleTableInfo(self._vmID, context, byref(table_info))
        if not ok:
            raise APIException("Failed to get accessible table info")
        return table_info

    def get_accessible_table_cell_info(
        self, table_context: JavaObject, row: int, column: int
    ) -> AccessibleTableCellInfo:
        """
        Get table cell information.

        Args:
            context: the table element handle.

        Returns:
            The AccessibleTableCellInfo object. For example:

            {
                "accessibleContext": JavaObject,
                "index": 0,
                "row": 1,
                "column": 2,
                "rowExtent": 0,
                "columnExtent": 0,
                "isSelected": False
            }

        Raises:
            APIException: failed to call the java access bridge API with attributes.

        Example:
            table_info = jab_wrapper.get_accessible_table_info(context)

            cell_info = jab_wrapper.get_accessible_table_cell_info(table_info.accessibleTable, 1, 1)
        """
        table_cell_info = AccessibleTableCellInfo()
        ok = self._wab.getAccessibleTableCellInfo(self._vmID, table_context, row, column, byref(table_cell_info))
        if not ok:
            raise APIException(f"Failed to get accessible table cell info at={row},{column}")
        return table_cell_info

    def get_accessible_table_row_header(self, context) -> AccessibleTableInfo:
        """
        Get table row header information.

        Args:
            context: the element context handle.

        Returns:
            The AccessibleTableInfo object. For example:

            {
                "caption": JavaObject,
                "summary": JavaObject,
                "rowCount": 1,
                "columnCount": 2,
                "accessibleContext": JavaObject,
                "accessibleTable": JavaObject
            }

        Raises:
            APIException: failed to call the java access bridge API with attributes.
        """
        table_info = AccessibleTableInfo()
        ok = self._wab.getAccessibleTableRowHeader(self._vmID, context, byref(table_info))
        if not ok:
            raise APIException("Failed to get accessible table row header")
        return table_info

    def get_accessible_table_column_header(self, context) -> AccessibleTableInfo:
        """
        Get table column header information.

        Args:
            context: the element context handle.

        Returns:
            The AccessibleTableInfo object. For example:

            {
                "caption": JavaObject,
                "summary": JavaObject,
                "rowCount": 1,
                "columnCount": 2,
                "accessibleContext": JavaObject,
                "accessibleTable": JavaObject
            }

        Raises:
            APIException: failed to call the java access bridge API with attributes.
        """
        table_info = AccessibleTableInfo()
        ok = self._wab.getAccessibleTableColumnHeader(self._vmID, context, byref(table_info))
        if not ok:
            raise APIException("Failed to get accessible table column header")
        return table_info

    def get_accessible_table_row_description(self, context: JavaObject, row: int) -> JavaObject:
        """
        Get table row description.

        Args:
            context: the element context handle.
            row: index of the row.

        Returns:
            JavaObject: Table row description.
        """
        return self._wab.getAccessibleTableRowDescription(self._vmID, context, row)

    def get_accessible_table_column_description(self, context: JavaObject, column: int) -> JavaObject:
        """
        Get table column description.

        Args:
            context: the element context handle.
            column: index of the column.

        Returns:
            JavaObject: Table column description.
        """
        return self._wab.getAccessibleTableColumnDescription(self._vmID, context, column)

    def get_accessible_table_row_selection_count(self, table_context: JavaObject) -> int:
        """
        Get table row selection count.

        Args:
            context: the element context handle.

        Returns:
            int: Table row selection count.
        """
        return self._wab.getAccessibleTableRowSelectionCount(self._vmID, table_context)

    def is_accessible_table_row_selected(self, table_context: JavaObject, row: int) -> bool:
        """
        Validate if the row is selected.

        Args:
            context: the element context handle.
            row: index of the row.

        Returns:
            boolean.
        """
        return self._wab.isAccessibleTableRowSelected(self._vmID, table_context, row)

    def get_accessible_table_row(self, table_context: JavaObject, index: int) -> int:
        """
        Get the row number for a cell at a given index.

        Args:
            accessibleTable: the accessibleTable field in AccessibleTableInfo object.
            index: index of the cell.

        Returns:
            int: the row number of the cell at index.
        """
        return self._wab.getAccessibleTableRow(self._vmID, table_context, index)

    def get_accessible_table_column(self, table_context: JavaObject, index: int) -> int:
        """
        Get the column number for a cell at a given index.

        Args:
            accessibleTable: the accessibleTable field in AccessibleTableInfo object.
            index: index of the cell.

        Returns:
            int: the column number of the cell at index.
        """
        return self._wab.getAccessibleTableColumn(self._vmID, table_context, index)

    def get_accessible_table_index(self, table_context: JavaObject, row: int, column: int) -> int:
        """
        Get the cell index at a row and column.

        Args:
            accessibleTable: the accessibleTable field in AccessibleTableInfo object.
            row: index of the row.
            column: index of the column.

        Returns:
            int: the index of the cell at row and column.
        """
        return self._wab.getAccessibleTableIndex(self._vmID, table_context, row, column)

    def get_accessible_table_column_selection_count(self, table_context: JavaObject) -> int:
        """
        Get table column selection count.

        Args:
            context: the element context handle.

        Returns:
            int: Table column selection count.
        """
        return self._wab.getAccessibleTableColumnSelectionCount(self._vmID, table_context)

    def is_accessible_table_column_selected(self, table_context: JavaObject, row: int) -> bool:
        """
        Validate if the column is selected.

        Args:
            context: the element context handle.
            column: index of the row.

        Returns:
            boolean.
        """
        return self._wab.isAccessibleTableColumnSelected(self._vmID, table_context, row)

    def get_accessible_relation_set_info(self, context: JavaObject) -> AccessibleRelationSetInfo:
        """
        Get element relation set information.

        Args:
            context: the element context handle.

        Returns:
            The AccessibleRelationSetInfo object. For example:

            {
                "relationCount": 1,
                "AccessibleRelationInfo": [
                    {
                        "key": "random_key",
                        "targetCount": 1,
                        "targets": [ JavaObject, JavaObject ]
                    }
                ]
            }

        Raises:
            APIException: failed to call the java access bridge API with attributes.
        """
        relation_set_info = AccessibleRelationSetInfo()
        logging.info("getting rel set")
        ok = self._wab.getAccessibleRelationSet(self._vmID, context, byref(relation_set_info))
        logging.info(f"rel set={ok}")
        if not ok:
            raise APIException("Failed to get accessible relation set info")
        return relation_set_info

    def get_context_info(self, context: JavaObject) -> AccessibleContextInfo:
        """
        Get element context information.

        Args:
            context: the element context handle.

        Returns:
            The AccessibleContextInfo object. For example:

            {
                "name": "Button",
                "description": "Click button",
                "role": "push button",
                "role_en_US": "push button",
                "states": "enabled,clicked",
                "states_en_US": "enabled,clicked",
                "indexInParent": 1,
                "childrenCount": 10,
                "x": 150,
                "y": 150,
                "width": 800,
                "height": 600,
                "accessibleComponent": True,
                "accessibleAction": True,
                "accessibleSelection": False,
                "accessibleText": False,
                "accessibleValue", False
            }

        Raises:
            APIException: failed to call the java access bridge API with attributes.
        """
        info = AccessibleContextInfo()
        ok = self._wab.getAccessibleContextInfo(self._vmID, context, byref(info))
        if not ok:
            raise APIException("Failed to get accessible context info")
        return info

    def get_version_info(self) -> AccessBridgeVersionInfo:
        """
        Get window version information.

        Args:
            None.

        Returns:
            The AccessBridgeVersionInfo object. For example:

            {
                "VMversion": "1.8.0_292",
                "bridgeJavaClassVersion": "1.8.0_292",
                "bridgeJavaDLLVersion": "1.8.0_292",
                "bridgeWinDLLVersion": "1.8.0_292",
            }

        Raises:
            APIException: failed to call the java access bridge API with attributes.
        """
        info = AccessBridgeVersionInfo()
        ok = self._wab.getVersionInfo(self._vmID, byref(info))
        if not ok:
            raise APIException("Failed to get version info")
        return info

    def get_accessible_hypertext(self, context: JavaObject) -> AccessibleHypertextInfo:
        """
        Get hypertext information.

        Args:
            None.

        Returns:
            The AccessibleHypertextInfo object. For example:

            {
                "linkCount": 1,
                "links": [
                    {
                        "text": "random",
                        "startIndex": 0,
                        "endIndex": 6,
                        "accessibleHyperlink": JavaObject
                    }
                ],
                "accessibleHypertext", JavaObject
            }

        Raises:
            APIException: failed to call the java access bridge API with attributes.
        """
        hypertext_info = AccessibleHypertextInfo()
        ok = self._wab.getAccessibleHypertext(self._vmID, context, byref(hypertext_info))
        if not ok:
            raise APIException("Failed to get accessible hypertext info")
        return hypertext_info

    def activate_accessible_hyperlink(self, context: JavaObject, hyperlink: JavaObject) -> None:
        """
        Activate hyperlink.

        Args:
            context: the element context handle.
            hyperlink: hyperlink JavaObject found in the AccessibleHypertextInfo object.

        Returns:
            None

        Raises:
            APIException: failed to call the java access bridge API with attributes.
        """
        ok = self._wab.activateAccessibleHyperlink(self._vmID, context, hyperlink)
        if not ok:
            raise APIException("Failed to activate accessible hypertext link")

    def get_accessible_hyperlink_count(self, context: JavaObject) -> int:
        """
        Get hyperlink count in element.

        Args:
            context: the element context handle.

        Returns:
            int: the hyperlink count.
        """
        return self._wab.getAccessibleHyperlinkCount(self._vmID, context)

    def get_accessible_hypertext_ext(self, context: JavaObject, index: int) -> AccessibleHypertextInfo:
        """
        Get the hypertext info for element containing hyperlinks starting from the index.

        Args:
            context: the element context handle.
            index: the start index to add the hyperlinks.

        Returns:
            The AccessibleHypertextInfo object. For example:

            {
                "linkCount": 1,
                "links": [
                    {
                        "text": "random",
                        "startIndex": 0,
                        "endIndex": 6,
                        "accessibleHyperlink": JavaObject
                    }
                ],
                "accessibleHypertext", JavaObject
            }

        Raises:
            APIException: failed to call the java access bridge API with attributes.
        """
        hypertext_info = AccessibleHypertextInfo()
        ok = self._wab.getAccessibleHypertextExt(self._vmID, context, index, byref(hypertext_info))
        if not ok:
            raise APIException(f"Failed to get accessible hypertext info starting from index={index}")
        return hypertext_info

    def get_accessible_hypertext_link_index(self, hypertext: JavaObject, char_index: int) -> int:
        """
        Get the index into an array of hyperlinks that is associated with a character index in element.

        Args:
            hypertext: hypertext JavaObject found in the AccessibleHypertextInfo object.

        Returns:
            int: index of hyperlink in element.
        """
        return self._wab.getAccessibleHypertextLinkIndex(self._vmID, hypertext, char_index)

    def get_accessible_hyperlink(self, hypertext: JavaObject, index: int) -> AccessibleHyperlinkInfo:
        """
        Get hyperlink of hypertext object.

        Args:
            hypertext: hypertext JavaObject found in the AccessibleHypertextInfo object.

        Returns:
            The AccessibleHyperlinkInfo object. For example:

            {
                "text": "link text",
                "startIndex": 0,
                "endIndex": 10,
                "accessibleHyperlink": JavaObject
            }

        Raises:
            APIException: failed to call the java access bridge API with attributes.
        """
        hyperlink_info = AccessibleHyperlinkInfo()
        ok = self._wab.getAccessibleHyperlink(self._vmID, hypertext, index, byref(hyperlink_info))
        if not ok:
            raise APIException(f"Failed to get accessible hypertext link info at index={index}")
        return hyperlink_info

    def get_context_text_info(self, context: JavaObject, x: int, y: int) -> AccessibleTextInfo:
        """
        Get text info object at coordinates.

        Args:
            context: the element context handle.
            x: the x coordinate.
            y: The y coordinate.

        Returns:
            The AccessibleTextInfo object. For example:

            {
                "charCount": 5,
                "caretIndex": 2,
                "indexAtPoint": 2
            }

        Raises:
            APIException: failed to call the java access bridge API with attributes.
        """
        info = AccessibleTextInfo()
        ok = self._wab.getAccessibleTextInfo(self._vmID, context, byref(info), x, y)
        if not ok:
            raise APIException("Failed to get accessible text info")
        return info

    def get_accessible_text_items(self, context: JavaObject, index: int) -> AccessibleTextItemsInfo:
        """
        Get text items object at index.

        Args:
            context: the element context handle.
            index: the character index at text element.

        Returns:
            The AccessibleTextItemsInfo object. For example:

            {
                "letter": "w",
                "word": "random word",
                "sentence": "random word in a sentence"
            }

        Raises:
            APIException: failed to call the java access bridge API with attributes.
        """
        info = AccessibleTextItemsInfo()
        ok = self._wab.getAccessibleTextItems(self._vmID, context, byref(info), index)
        if not ok:
            raise APIException("Failed to get accessible text context")
        return info

    def get_accessible_text_selection_info(self, context: JavaObject) -> AccessibleTextSelectionInfo:
        """
        Get text selection info object.

        Args:
            context: the element context handle.

        Returns:
            The AccessibleTextSelectionInfo object. For example:

            {
                "selectionStartIndex": 0,
                "selectionEndIndex": 6,
                "selectedText": "random"
            }

        Raises:
            APIException: failed to call the java access bridge API with attributes.
        """
        info = AccessibleTextSelectionInfo()
        ok = self._wab.getAccessibleTextSelectionInfo(self._vmID, context, byref(info))
        if not ok:
            raise APIException("Failed to get accessible text selection info")
        return info

    def get_accessible_text_attributes(self, context: JavaObject, index: int) -> AccessibleTextAttributesInfo:
        """
        Get text attributes object at index.

        Args:
            context: the element context handle.
            index: the character index at text element.

        Returns:
            The AccessibleTextAttributesInfo object. For example:

            {
                "bold". False,
                "italic": False,
                "underline": False,
                "strikethrough": False,
                "superscript": False,
                "subscript": False,

                "backgroundColor": "red",
                "foregroundColor": "white",
                "fontFamily": ""font",
                "fontSize": 12,

                "alignment": 0,
                "bidiLevel": 0,

                "firstLineIndent": 10.0,
                "leftIndent": 10.0,
                "rightIndent": 10.0,
                "lineSpacing": 10.0,
                "spaceAbove": 10.0,
                "spaceBelow": 10.0,

                "fullAttributesString": "attrs",
            }

        Raises:
            APIException: failed to call the java access bridge API with attributes.
        """
        attributes_info = AccessibleTextAttributesInfo()
        ok = self._wab.getAccessibleTextAttributes(self._vmID, context, index, attributes_info)
        if not ok:
            raise APIException("Failed to get accessible text attributes info")
        return attributes_info

    def get_accessible_text_rect(self, context: JavaObject, index: int) -> AccessibleTextRectInfo:
        """
        Get text rectangle object at index.

        Args:
            context: the element context handle.
            index: the character index at text element.

        Returns:
            The AccessibleTextRectInfo object. For example:

            {
                "x": 100,
                "y": 100,
                "width": 100,
                "height": 100
            }

        Raises:
            APIException: failed to call the java access bridge API with attributes.
        """
        rect_info = AccessibleTextRectInfo()
        ok = self._wab.getAccessibleTextRect(self._vmID, context, byref(rect_info), index)
        if not ok:
            raise APIException("Failed to get accessible text rect info")
        return rect_info

    def get_accessible_text_line_bounds(self, context, index) -> Tuple[int, int]:
        """
        Get text line bound.

        Args:
            context: the element context handle.
            index: the character index at text element.

        Returns:
            [int, int]: Tuple of start and end index.

        Raises:
            APIException: failed to call the java access bridge API with attributes.
        """
        start_index = c_int()
        end_index = c_int()
        ok = self._wab.getAccessibleTextLineBounds(self._vmID, context, index, byref(start_index), byref(end_index))
        if not ok:
            raise APIException(f"Failed to get accessible text line bounds at={index}")
        return start_index, end_index

    def get_accessible_text_range(self, context: JavaObject, start_index: int, end_index: int, length: c_short) -> str:
        """
        Get text at range.

        Args:
            context: the element context handle.
            start_index: start index for text.
            end_index: end index of the text.
            length: text length.

        Returns:
            str: text at range.

        Raises:
            APIException: failed to call the java access bridge API with attributes.
        """
        buf = create_unicode_buffer(length)
        ok = self._wab.getAccessibleTextRange(self._vmID, context, start_index, end_index, buf, length)
        if not ok:
            raise APIException("Failed to get accessible range")
        return buf.value

    def get_current_accessible_value_from_context(self, context: JavaObject) -> str:
        """
        Get value of element.

        Args:
            context: the element context handle.

        Returns:
            str: value.

        Raises:
            APIException: failed to call the java access bridge API with attributes.
        """
        buf = create_unicode_buffer(SHORT_STRING_SIZE)
        ok = self._wab.getCurrentAccessibleValueFromContext(self._vmID, context, buf, SHORT_STRING_SIZE)
        if not ok:
            raise APIException("Failed to get current accessible value from context")
        return buf.value

    def get_maximum_accessible_value_from_context(self, context: JavaObject) -> str:
        """
        Get max value of element.

        Args:
            context: the element context handle.

        Returns:
            str: max value.

        Raises:
            APIException: failed to call the java access bridge API with attributes.
        """
        buf = create_unicode_buffer(SHORT_STRING_SIZE)
        ok = self._wab.getMaximumAccessibleValueFromContext(self._vmID, context, buf, SHORT_STRING_SIZE)
        if not ok:
            raise APIException("Failed to get maximum accessible value from context")
        return buf.value

    def get_minimum_accessible_value_from_context(self, context: JavaObject) -> str:
        """
        Get min value of element.

        Args:
            context: the element context handle.

        Returns:
            str: min value.

        Raises:
            APIException: failed to call the java access bridge API with attributes.
        """
        buf = create_unicode_buffer(SHORT_STRING_SIZE)
        ok = self._wab.getMinimumAccessibleValueFromContext(self._vmID, context, buf, SHORT_STRING_SIZE)
        if not ok:
            raise APIException("Failed to get minimum accessible value from context")
        return buf.value

    def add_accessible_selection_from_context(self, context: JavaObject, index: int) -> None:
        """
        Select value in selectable context.

        Args:
            context: the element context handle.
            index: the index of the selection.

        Returns:
            None
        """
        self._wab.addAccessibleSelectionFromContext(self._vmID, context, index)

    def clear_accessible_selection_from_context(self, context: JavaObject) -> None:
        """
        Clear selection in selectable context.

        Args:
            context: the element context handle.

        Returns:
            None
        """
        self._wab.clearAccessibleSelectionFromContext(self._vmID, context)

    def get_accessible_selection_from_context(self, context: JavaObject, index: int) -> JavaObject:
        """
        Get selectable context.

        Args:
            context: the element context handle.
            index: the index of the selectable context in element.

        Returns:
            JavaObject: selectable object in element.
        """
        return self._wab.getAccessibleSelectionFromContext(self._vmID, context, index)

    def get_accessible_selection_count_from_context(self, context: JavaObject) -> int:
        """
        Get selectable object count in element.

        Args:
            context: the element context handle.

        Returns:
            int: the count of selectable objects in element.
        """
        return self._wab.getAccessibleSelectionCountFromContext(self._vmID, context)

    def is_accessible_child_selected_from_context(self, context: JavaObject, index: JavaObject) -> bool:
        """
        Check if selectable object is selected in element.

        Args:
            context: the element context handle.
            index: the index of the selectable object in element.

        Returns:
            bool: True if selected else False.
        """
        return bool(self._wab.isAccessibleChildSelectedFromContext(self._vmID, context, index))

    def remove_accessible_selection_from_context(self, context: JavaObject, index: int) -> None:
        """
        Remove active selection from selectable element.

        Args:
            context: the element context handle.
            index: the index of the selectable object in element.

        Returns:
            None
        """
        self._wab.removeAccessibleSelectionFromContext(self._vmID, context, index)

    def select_all_accessible_selection_from_context(self, context: JavaObject) -> None:
        """
        Select all selections in element.

        Args:
            context: the element context handle.

        Returns:
            None
        """
        self._wab.selectAllAccessibleSelectionFromContext(self._vmID, context)

    def get_accessible_actions(self, context: JavaObject) -> AccessibleActions:
        """
        Get all possible action of the element.

        Args:
            context: the element context handle.

        Returns:
            The AccessibleActions object. For example:

            {
                "actionsCount": 1,
                "actionInfo": [
                    {
                        "name": "click"
                    }
                ]
            }

        Raises:
            APIException: failed to call the java access bridge API with attributes.
        """
        actions = AccessibleActions()
        ok = self._wab.getAccessibleActions(self._vmID, context, byref(actions))
        if not ok:
            raise APIException("Failed to get accessible actions")
        return actions

    def do_accessible_actions(self, context: JavaObject, actions: AccessibleActionsToDo) -> None:
        """
        Do actions for element context.

        Args:
            context: the element context handle.
            actions: the AccessibleActionsToDo object. For example:

            {
                "actionsCount": 1,
                "actionInfo": [
                    {
                        "name": "click"
                    }
                ]
            }

        Returns:
            None

        Raises:
            APIException: failed to call the java access bridge API with attributes.
        """
        index = c_int()
        ok = self._wab.doAccessibleActions(self._vmID, context, actions, byref(index))
        if not ok:
            raise APIException("Action failed at index={}".format(index))

    def set_text_contents(self, context: JavaObject, text: str) -> None:
        """
        Set element text content.

        Args:
            context: the element context handle.
            text: text string to be written to element.

        Returns:
            None

        Raises:
            APIException: failed to call the java access bridge API with attributes.
        """
        buf = create_unicode_buffer(text, MAX_STRING_SIZE)
        ok = self._wab.setTextContents(self._vmID, context, buf)
        if not ok:
            raise APIException("Failed to set field contents")

    def request_focus(self, context: JavaObject) -> None:
        """
        Request focus for the element.

        Args:
            context: the element context handle.

        Returns:
            None

        Raises:
            APIException: failed to call the java access bridge API with attributes.
        """
        ok = self._wab.requestFocus(self._vmID, context)
        if not ok:
            raise APIException("Failed to request focus")

    def get_accessible_key_bindings(self, context: JavaObject) -> AccessibleKeyBindings:
        """
        Get keybindings for the element.

        Args:
            context: the element context handle.

        Returns:
            The AccessibleKeyBindings object. For example:

            {
                "keyBindingsCount": 1,
                "AccessibleKeyBindingInfo": [
                    {
                        "character": "random",
                        "modifiers": 0
                    }
                ]
            }

        Raises:
            APIException: failed to call the java access bridge API with attributes.
        """
        key_bindings = AccessibleKeyBindings()
        ok = self._wab.getAccessibleKeyBindings(self._vmID, context, byref(key_bindings))
        if not ok:
            raise APIException("Failed to get accessible key bindings")
        return key_bindings

    def get_accessible_icons(self, context: JavaObject) -> AccessibleIcons:
        """
        Get the element icons.

        Args:
            context: the element context handle.

        Returns:
            The AccessibleIcons object. For example:

            {
                "AccessibleIcons": 1,
                "iconInfo": [
                    {
                        "description": "element_icon.png",
                        "height": 10,
                        "width": 10
                    }
                ]
            }

        Raises:
            APIException: failed to call the java access bridge API with attributes.
        """
        icons = AccessibleIcons()
        ok = self._wab.getAccessibleIcons(self._vmID, context, byref(icons))
        if not ok:
            raise APIException("Failed to get accessible icons")
        return icons

    def is_same_object(self, context_from: JavaObject, context_to: JavaObject) -> bool:
        return self._wab.isSameObject(self._vmID, context_from, context_to)

    def get_virtual_accessible_name(self, context: JavaObject) -> str:
        """
        Get the virtual accessible name of the element.

        Args:
            context: the element context handle.

        Returns:
            str.

        Raises:
            APIException: failed to call the java access bridge API with attributes.
        """
        buf = create_unicode_buffer(MAX_STRING_SIZE)
        ok = self._wab.getVirtualAccessibleName(self._vmID, context, buf, MAX_STRING_SIZE)
        if not ok:
            raise APIException("Failed to get virtual accessible name")
        return buf.value

    def get_visible_children_count(self, context: JavaObject) -> int:
        return self._wab.getVisibleChildrenCount(self._vmID, context)

    def get_visible_children(self, context: JavaObject, start_index: int) -> VisibleChildrenInfo:
        visible_children = VisibleChildrenInfo()
        ok = self._wab.getVisibleChildren(self._vmID, context, start_index, byref(visible_children))
        if not ok:
            raise APIException("Failed to get visible children info")
        return visible_children

    def register_callback(self, name: str, callback: Callable[[JavaObject], None]) -> None:
        """
        Register a callback handler for GUI events.

        Args:
            name: the of the callback.
            callback: callback function.

        Returns:
            None

        Possible callbacks:
            * property_change
            * property_name_change
            * property_description_change
            * property_state_change
            * property_value_change
            * property_selection_change
            * property_text_change
            * property_caret_change
            * property_visible_data_change
            * property_child_change
            * property_active_descendent_change
            * property_table_model_change

            * menu_selected
            * menu_deselected
            * menu_calceled

            * focus_gained
            * focus_lost

            * caret_update

            * mouse_clicked
            * mouse_entered
            * mouse_exited
            * mouse_pressed
            * mouse_released

            * popup_menu_canceled
            * popup_menu_will_become_invisible
            * popup_menu_will_become_visible
        """
        logging.debug(f"Registering callback={name}")
        self._context_callbacks.setdefault(name, []).append(callback)

    def clear_callbacks(self):
        self._context_callbacks.clear()

    """
    Define the callback handlers
    """

    def _get_callback_func(self, name, wrapper, callback):
        def func(*args):
            callback(*args)

        runner = wrapper(func)
        setattr(self, name, runner)
        return runner

    def _property_change(self, vmID: c_long, event: JavaObject, source: JavaObject, property, old_value, new_value):
        with ReleaseEvent(self, vmID, "property_change", event, source):
            if "property_change" in self._context_callbacks:
                for cp in self._context_callbacks["property_change"]:
                    cp(source, property, old_value, new_value)

    def _property_name_change(
        self, vmID: c_long, event: JavaObject, source: JavaObject, old_value: str, new_value: str
    ):
        with ReleaseEvent(self, vmID, "property_name_change", event, source):
            if "property_name_change" in self._context_callbacks:
                for cp in self._context_callbacks["property_name_change"]:
                    cp(source, old_value, new_value)

    def _property_description_change(
        self, vmID: c_long, event: JavaObject, source: JavaObject, old_value: str, new_value: str
    ):
        with ReleaseEvent(self, vmID, "property_description_change", event, source):
            if "property_description_change" in self._context_callbacks:
                for cp in self._context_callbacks["property_description_change"]:
                    cp(source, old_value, new_value)

    def _property_state_change(
        self, vmID: c_long, event: JavaObject, source: JavaObject, old_value: str, new_value: str
    ):
        with ReleaseEvent(self, vmID, "property_state_change", event, source):
            if "property_state_change" in self._context_callbacks:
                for cp in self._context_callbacks["property_state_change"]:
                    cp(source, old_value, new_value)

    def _property_value_change(
        self, vmID: c_long, event: JavaObject, source: JavaObject, old_value: str, new_value: str
    ):
        with ReleaseEvent(self, vmID, "property_value_change", event, source):
            if "property_value_change" in self._context_callbacks:
                for cp in self._context_callbacks["property_value_change"]:
                    cp(source, old_value, new_value)

    def _property_selection_change(self, vmID: c_long, event: JavaObject, source: JavaObject):
        with ReleaseEvent(self, vmID, "property_selection_change", event, source):
            if "property_selection_change" in self._context_callbacks:
                for cp in self._context_callbacks["property_selection_change"]:
                    cp(source)

    def _property_text_change(self, vmID: c_long, event: JavaObject, source: JavaObject):
        with ReleaseEvent(self, vmID, "property_text_change", event, source):
            if "property_text_change" in self._context_callbacks:
                for cp in self._context_callbacks["property_text_change"]:
                    cp(source)

    def _property_caret_change(self, vmID: c_long, event: JavaObject, source: JavaObject, old_pos: int, new_pos: int):
        with ReleaseEvent(self, vmID, "set_property_caret_change", event, source):
            if "set_property_caret_change" in self._context_callbacks:
                for cp in self._context_callbacks["set_property_caret_change"]:
                    cp(source, old_pos, new_pos)

    def _property_visible_data_change(self, vmID: c_long, event: JavaObject, source: JavaObject):
        with ReleaseEvent(self, vmID, "property_visible_data_change", event, source):
            if "property_visible_data_change" in self._context_callbacks:
                for cp in self._context_callbacks["property_visible_data_change"]:
                    cp(source)

    def _property_child_change(
        self, vmID: c_long, event: JavaObject, source: JavaObject, old_child: JavaObject, new_child: JavaObject
    ):
        with ReleaseEvent(self, vmID, "property_child_change", event, source):
            if "property_child_change" in self._context_callbacks:
                for cp in self._context_callbacks["property_child_change"]:
                    cp(source, old_child, new_child)

    def _property_active_descendent_change(
        self, vmID: c_long, event: JavaObject, source: JavaObject, old_child: JavaObject, new_child: JavaObject
    ):
        with ReleaseEvent(self, vmID, "property_active_descendent_change", event, source):
            if "property active descendent change" in self._context_callbacks:
                for cp in self._context_callbacks["property_active_descendent_change"]:
                    cp(source, old_child, new_child)

    def _property_table_model_change(
        self, vmID: c_long, event: JavaObject, source: JavaObject, old_value: str, new_value: str
    ):
        with ReleaseEvent(self, vmID, "property_table_model_change", event, source):
            if "property_table_model_change" in self._context_callbacks:
                for cp in self._context_callbacks["property_table_model_change"]:
                    cp(source, old_value, new_value)

    def _menu_selected(self, vmID: c_long, event: JavaObject, source: JavaObject):
        with ReleaseEvent(self, vmID, "menu_selected", event, source):
            if "menu_selected" in self._context_callbacks:
                for cp in self._context_callbacks["menu_selected"]:
                    cp(source)

    def _menu_deselected(self, vmID: c_long, event: JavaObject, source: JavaObject):
        with ReleaseEvent(self, vmID, "menu_deselected", event, source):
            if "menu_deselected" in self._context_callbacks:
                for cp in self._context_callbacks["menu_deselected"]:
                    cp(source)

    def _menu_canceled(self, vmID: c_long, event: JavaObject, source: JavaObject):
        with ReleaseEvent(self, vmID, "menu_canceled", event, source):
            if "menu_canceled" in self._context_callbacks:
                for cp in self._context_callbacks["menu_canceled"]:
                    cp(source)

    def _focus_gained(self, vmID: c_long, event: JavaObject, source: JavaObject):
        with ReleaseEvent(self, vmID, "focus_gained", event, source):
            if "focus_gained" in self._context_callbacks:
                for cp in self._context_callbacks["focus_gained"]:
                    cp(source)

    def _focus_lost(self, vmID: c_long, event: JavaObject, source: JavaObject):
        with ReleaseEvent(self, vmID, "focus_lost", event, source):
            if "focus_lost" in self._context_callbacks:
                for cp in self._context_callbacks["focus_lost"]:
                    cp(source)

    def _caret_update(self, vmID: c_long, event: JavaObject, source: JavaObject):
        with ReleaseEvent(self, vmID, "caret_update", event, source):
            if "caret_update" in self._context_callbacks:
                for cp in self._context_callbacks["caret_update"]:
                    cp(source)

    def _mouse_clicked(self, vmID: c_long, event: JavaObject, source: JavaObject):
        with ReleaseEvent(self, vmID, "mouse_clicked", event, source):
            if "mouse_clicked" in self._context_callbacks:
                for cp in self._context_callbacks["mouse_clicked"]:
                    cp(source)

    def _mouse_entered(self, vmID: c_long, event: JavaObject, source: JavaObject):
        with ReleaseEvent(self, vmID, "mouse_entered", event, source):
            if "mouse_entered" in self._context_callbacks:
                for cp in self._context_callbacks["mouse_entered"]:
                    cp(source)

    def _mouse_exited(self, vmID: c_long, event: JavaObject, source: JavaObject):
        with ReleaseEvent(self, vmID, "mouse_exited", event, source):
            if "mouse_exited" in self._context_callbacks:
                for cp in self._context_callbacks["mouse_exited"]:
                    cp(source)

    def _mouse_pressed(self, vmID: c_long, event: JavaObject, source: JavaObject):
        with ReleaseEvent(self, vmID, "mouse_pressed", event, source):
            if "mouse_pressed" in self._context_callbacks:
                for cp in self._context_callbacks["mouse_pressed"]:
                    cp(source)

    def _mouse_released(self, vmID: c_long, event: JavaObject, source: JavaObject):
        with ReleaseEvent(self, vmID, "mouse_released", event, source):
            if "mouse_released" in self._context_callbacks:
                for cp in self._context_callbacks["mouse_released"]:
                    cp(source)

    def _popup_menu_canceled(self, vmID: c_long, event: JavaObject, source: JavaObject):
        with ReleaseEvent(self, vmID, "popup_menu_canceled", event, source):
            if "popup_menu_canceled" in self._context_callbacks:
                for cp in self._context_callbacks["popup_menu_canceled"]:
                    cp(source)

    def _popup_menu_will_become_invisible(self, vmID: c_long, event: JavaObject, source: JavaObject):
        with ReleaseEvent(self, vmID, "popup_menu_will_become_invisible", event, source):
            if "popup_menu_will_become_invisible" in self._context_callbacks:
                for cp in self._context_callbacks["popup_menu_will_become_invisible"]:
                    cp(source)

    def _popup_menu_will_become_visible(self, vmID: c_long, event: JavaObject, source: JavaObject):
        with ReleaseEvent(self, vmID, "popup_menu_will_become_visible", event, source):
            if "popup_menu_will_become_visible" in self._context_callbacks:
                for cp in self._context_callbacks["popup_menu_will_become_visible"]:
                    cp(source)<|MERGE_RESOLUTION|>--- conflicted
+++ resolved
@@ -20,13 +20,7 @@
     wintypes,
 )
 from dataclasses import dataclass
-<<<<<<< HEAD
 from typing import Callable, List, Optional, Tuple
-
-import win32process
-=======
-from typing import Callable, List, Tuple
->>>>>>> b7a80556
 
 import win32process
 
@@ -660,15 +654,7 @@
 
         logging.info(
             "Found Java window text={} pid={} hwnd={} vmID={} context={}\n".format(
-<<<<<<< HEAD
                 java_window.title, java_window.pid, self._hwnd, self._vmID, self.context
-=======
-                java_window.title,
-                java_window.pid,
-                self._hwnd,
-                self._vmID,
-                self.context,
->>>>>>> b7a80556
             )
         )
 
@@ -712,15 +698,11 @@
 
         logging.info(
             "Found Java window text={} pid={} hwnd={} vmID={} context={}\n".format(
-<<<<<<< HEAD
-                java_window.title, java_window.pid, self._hwnd, self._vmID, self.context
-=======
                 java_window.title,
                 java_window.pid,
                 self._hwnd,
                 self._vmID,
                 self.context,
->>>>>>> b7a80556
             )
         )
 
